# vim: ft=python fileencoding=utf-8 sts=4 sw=4 et:

# Copyright 2016-2017 Florian Bruhin (The Compiler) <mail@qutebrowser.org>
#
# This file is part of qutebrowser.
#
# qutebrowser is free software: you can redistribute it and/or modify
# it under the terms of the GNU General Public License as published by
# the Free Software Foundation, either version 3 of the License, or
# (at your option) any later version.
#
# qutebrowser is distributed in the hope that it will be useful,
# but WITHOUT ANY WARRANTY; without even the implied warranty of
# MERCHANTABILITY or FITNESS FOR A PARTICULAR PURPOSE.  See the
# GNU General Public License for more details.
#
# You should have received a copy of the GNU General Public License
# along with qutebrowser.  If not, see <http://www.gnu.org/licenses/>.

"""Wrapper over our (QtWebKit) WebView."""

import sys
import functools
import xml.etree.ElementTree

import sip
from PyQt5.QtCore import (pyqtSlot, Qt, QEvent, QUrl, QPoint, QTimer, QSizeF,
                          QSize)
from PyQt5.QtGui import QKeyEvent
from PyQt5.QtWebKitWidgets import QWebPage, QWebFrame
from PyQt5.QtWebKit import QWebSettings
from PyQt5.QtPrintSupport import QPrinter

from qutebrowser.browser import browsertab
from qutebrowser.browser.webkit import webview, tabhistory, webkitelem
from qutebrowser.utils import qtutils, objreg, usertypes, utils, log, debug


def init():
    """Initialize QtWebKit-specific modules."""
<<<<<<< HEAD
    if not qtutils.version_check('5.8'):
        # Otherwise we initialize it globally in app.py
        log.init.debug("Initializing proxy...")
        proxy.init()
=======
    qapp = QApplication.instance()
    log.init.debug("Initializing js-bridge...")
    js_bridge = webkitqutescheme.JSBridge(qapp)
    objreg.register('js-bridge', js_bridge)
>>>>>>> 49b858e3


class WebKitAction(browsertab.AbstractAction):

    """QtWebKit implementations related to web actions."""

    action_class = QWebPage
    action_base = QWebPage.WebAction

    def exit_fullscreen(self):
        raise browsertab.UnsupportedOperationError

    def save_page(self):
        """Save the current page."""
        raise browsertab.UnsupportedOperationError


class WebKitPrinting(browsertab.AbstractPrinting):

    """QtWebKit implementations related to printing."""

    def _do_check(self):
        if not qtutils.check_print_compat():
            # WORKAROUND (remove this when we bump the requirements to 5.3.0)
            raise browsertab.WebTabError(
                "Printing on Qt < 5.3.0 on Windows is broken, please upgrade!")

    def check_pdf_support(self):
        self._do_check()

    def check_printer_support(self):
        self._do_check()

    def check_preview_support(self):
        self._do_check()

    def to_pdf(self, filename):
        printer = QPrinter()
        printer.setOutputFileName(filename)
        self.to_printer(printer)

    def to_printer(self, printer, callback=None):
        self._widget.print(printer)
        # Can't find out whether there was an error...
        if callback is not None:
            callback(True)


class WebKitSearch(browsertab.AbstractSearch):

    """QtWebKit implementations related to searching on the page."""

    def __init__(self, parent=None):
        super().__init__(parent)
        self._flags = QWebPage.FindFlags(0)

    def _call_cb(self, callback, found, text, flags, caller):
        """Call the given callback if it's non-None.

        Delays the call via a QTimer so the website is re-rendered in between.

        Args:
            callback: What to call
            found: If the text was found
            text: The text searched for
            flags: The flags searched with
            caller: Name of the caller.
        """
        found_text = 'found' if found else "didn't find"
        # Removing FindWrapsAroundDocument to get the same logging as with
        # QtWebEngine
        debug_flags = debug.qflags_key(
            QWebPage, flags & ~QWebPage.FindWrapsAroundDocument,
            klass=QWebPage.FindFlag)
        if debug_flags != '0x0000':
            flag_text = 'with flags {}'.format(debug_flags)
        else:
            flag_text = ''
        log.webview.debug(' '.join([caller, found_text, text, flag_text])
                          .strip())
        if callback is not None:
            QTimer.singleShot(0, functools.partial(callback, found))

    def clear(self):
        self.search_displayed = False
        # We first clear the marked text, then the highlights
        self._widget.findText('')
        self._widget.findText('', QWebPage.HighlightAllOccurrences)

    def search(self, text, *, ignore_case='never', reverse=False,
               result_cb=None):
        self.search_displayed = True
        self.text = text
        self._flags = QWebPage.FindWrapsAroundDocument
        if self._is_case_sensitive(ignore_case):
            self._flags |= QWebPage.FindCaseSensitively
        if reverse:
            self._flags |= QWebPage.FindBackward
        # We actually search *twice* - once to highlight everything, then again
        # to get a mark so we can navigate.
        found = self._widget.findText(text, self._flags)
        self._widget.findText(text,
                              self._flags | QWebPage.HighlightAllOccurrences)
        self._call_cb(result_cb, found, text, self._flags, 'search')

    def next_result(self, *, result_cb=None):
        self.search_displayed = True
        found = self._widget.findText(self.text, self._flags)
        self._call_cb(result_cb, found, self.text, self._flags, 'next_result')

    def prev_result(self, *, result_cb=None):
        self.search_displayed = True
        # The int() here makes sure we get a copy of the flags.
        flags = QWebPage.FindFlags(int(self._flags))
        if flags & QWebPage.FindBackward:
            flags &= ~QWebPage.FindBackward
        else:
            flags |= QWebPage.FindBackward
        found = self._widget.findText(self.text, flags)
        self._call_cb(result_cb, found, self.text, flags, 'prev_result')


class WebKitCaret(browsertab.AbstractCaret):

    """QtWebKit implementations related to moving the cursor/selection."""

    @pyqtSlot(usertypes.KeyMode)
    def _on_mode_entered(self, mode):
        if mode != usertypes.KeyMode.caret:
            return

        settings = self._widget.settings()
        settings.setAttribute(QWebSettings.CaretBrowsingEnabled, True)
        self.selection_enabled = bool(self.selection())

        if self._widget.isVisible():
            # Sometimes the caret isn't immediately visible, but unfocusing
            # and refocusing it fixes that.
            self._widget.clearFocus()
            self._widget.setFocus(Qt.OtherFocusReason)

            # Move the caret to the first element in the viewport if there
            # isn't any text which is already selected.
            #
            # Note: We can't use hasSelection() here, as that's always
            # true in caret mode.
            if not self.selection():
                self._widget.page().currentFrame().evaluateJavaScript(
                    utils.read_file('javascript/position_caret.js'))

    @pyqtSlot()
    def _on_mode_left(self):
        settings = self._widget.settings()
        if settings.testAttribute(QWebSettings.CaretBrowsingEnabled):
            if self.selection_enabled and self._widget.hasSelection():
                # Remove selection if it exists
                self._widget.triggerPageAction(QWebPage.MoveToNextChar)
            settings.setAttribute(QWebSettings.CaretBrowsingEnabled, False)
            self.selection_enabled = False

    def move_to_next_line(self, count=1):
        if not self.selection_enabled:
            act = QWebPage.MoveToNextLine
        else:
            act = QWebPage.SelectNextLine
        for _ in range(count):
            self._widget.triggerPageAction(act)

    def move_to_prev_line(self, count=1):
        if not self.selection_enabled:
            act = QWebPage.MoveToPreviousLine
        else:
            act = QWebPage.SelectPreviousLine
        for _ in range(count):
            self._widget.triggerPageAction(act)

    def move_to_next_char(self, count=1):
        if not self.selection_enabled:
            act = QWebPage.MoveToNextChar
        else:
            act = QWebPage.SelectNextChar
        for _ in range(count):
            self._widget.triggerPageAction(act)

    def move_to_prev_char(self, count=1):
        if not self.selection_enabled:
            act = QWebPage.MoveToPreviousChar
        else:
            act = QWebPage.SelectPreviousChar
        for _ in range(count):
            self._widget.triggerPageAction(act)

    def move_to_end_of_word(self, count=1):
        if not self.selection_enabled:
            act = [QWebPage.MoveToNextWord]
            if sys.platform == 'win32':  # pragma: no cover
                act.append(QWebPage.MoveToPreviousChar)
        else:
            act = [QWebPage.SelectNextWord]
            if sys.platform == 'win32':  # pragma: no cover
                act.append(QWebPage.SelectPreviousChar)
        for _ in range(count):
            for a in act:
                self._widget.triggerPageAction(a)

    def move_to_next_word(self, count=1):
        if not self.selection_enabled:
            act = [QWebPage.MoveToNextWord]
            if sys.platform != 'win32':  # pragma: no branch
                act.append(QWebPage.MoveToNextChar)
        else:
            act = [QWebPage.SelectNextWord]
            if sys.platform != 'win32':  # pragma: no branch
                act.append(QWebPage.SelectNextChar)
        for _ in range(count):
            for a in act:
                self._widget.triggerPageAction(a)

    def move_to_prev_word(self, count=1):
        if not self.selection_enabled:
            act = QWebPage.MoveToPreviousWord
        else:
            act = QWebPage.SelectPreviousWord
        for _ in range(count):
            self._widget.triggerPageAction(act)

    def move_to_start_of_line(self):
        if not self.selection_enabled:
            act = QWebPage.MoveToStartOfLine
        else:
            act = QWebPage.SelectStartOfLine
        self._widget.triggerPageAction(act)

    def move_to_end_of_line(self):
        if not self.selection_enabled:
            act = QWebPage.MoveToEndOfLine
        else:
            act = QWebPage.SelectEndOfLine
        self._widget.triggerPageAction(act)

    def move_to_start_of_next_block(self, count=1):
        if not self.selection_enabled:
            act = [QWebPage.MoveToNextLine,
                   QWebPage.MoveToStartOfBlock]
        else:
            act = [QWebPage.SelectNextLine,
                   QWebPage.SelectStartOfBlock]
        for _ in range(count):
            for a in act:
                self._widget.triggerPageAction(a)

    def move_to_start_of_prev_block(self, count=1):
        if not self.selection_enabled:
            act = [QWebPage.MoveToPreviousLine,
                   QWebPage.MoveToStartOfBlock]
        else:
            act = [QWebPage.SelectPreviousLine,
                   QWebPage.SelectStartOfBlock]
        for _ in range(count):
            for a in act:
                self._widget.triggerPageAction(a)

    def move_to_end_of_next_block(self, count=1):
        if not self.selection_enabled:
            act = [QWebPage.MoveToNextLine,
                   QWebPage.MoveToEndOfBlock]
        else:
            act = [QWebPage.SelectNextLine,
                   QWebPage.SelectEndOfBlock]
        for _ in range(count):
            for a in act:
                self._widget.triggerPageAction(a)

    def move_to_end_of_prev_block(self, count=1):
        if not self.selection_enabled:
            act = [QWebPage.MoveToPreviousLine, QWebPage.MoveToEndOfBlock]
        else:
            act = [QWebPage.SelectPreviousLine, QWebPage.SelectEndOfBlock]
        for _ in range(count):
            for a in act:
                self._widget.triggerPageAction(a)

    def move_to_start_of_document(self):
        if not self.selection_enabled:
            act = QWebPage.MoveToStartOfDocument
        else:
            act = QWebPage.SelectStartOfDocument
        self._widget.triggerPageAction(act)

    def move_to_end_of_document(self):
        if not self.selection_enabled:
            act = QWebPage.MoveToEndOfDocument
        else:
            act = QWebPage.SelectEndOfDocument
        self._widget.triggerPageAction(act)

    def toggle_selection(self):
        self.selection_enabled = not self.selection_enabled
        mainwindow = objreg.get('main-window', scope='window',
                                window=self._win_id)
        mainwindow.status.set_mode_active(usertypes.KeyMode.caret, True)

    def drop_selection(self):
        self._widget.triggerPageAction(QWebPage.MoveToNextChar)

    def has_selection(self):
        return self._widget.hasSelection()

    def selection(self, html=False):
        if html:
            return self._widget.selectedHtml()
        return self._widget.selectedText()

    def follow_selected(self, *, tab=False):
        if not self.has_selection():
            return
        if QWebSettings.globalSettings().testAttribute(
                QWebSettings.JavascriptEnabled):
            if tab:
                self._tab.data.override_target = usertypes.ClickTarget.tab
            self._tab.run_js_async(
                'window.getSelection().anchorNode.parentNode.click()')
        else:
            selection = self.selection(html=True)
            try:
                selected_element = xml.etree.ElementTree.fromstring(
                    '<html>{}</html>'.format(selection)).find('a')
            except xml.etree.ElementTree.ParseError:
                raise browsertab.WebTabError('Could not parse selected '
                                             'element!')

            if selected_element is not None:
                try:
                    url = selected_element.attrib['href']
                except KeyError:
                    raise browsertab.WebTabError('Anchor element without '
                                                 'href!')
                url = self._tab.url().resolved(QUrl(url))
                if tab:
                    self._tab.new_tab_requested.emit(url)
                else:
                    self._tab.openurl(url)


class WebKitZoom(browsertab.AbstractZoom):

    """QtWebKit implementations related to zooming."""

    def _set_factor_internal(self, factor):
        self._widget.setZoomFactor(factor)

    def factor(self):
        return self._widget.zoomFactor()


class WebKitScroller(browsertab.AbstractScroller):

    """QtWebKit implementations related to scrolling."""

    # FIXME:qtwebengine When to use the main frame, when the current one?

    def pos_px(self):
        return self._widget.page().mainFrame().scrollPosition()

    def pos_perc(self):
        return self._widget.scroll_pos

    def to_point(self, point):
        self._widget.page().mainFrame().setScrollPosition(point)

    def delta(self, x=0, y=0):
        qtutils.check_overflow(x, 'int')
        qtutils.check_overflow(y, 'int')
        self._widget.page().mainFrame().scroll(x, y)

    def delta_page(self, x=0.0, y=0.0):
        if y.is_integer():
            y = int(y)
            if y == 0:
                pass
            elif y < 0:
                self.page_up(count=-y)
            elif y > 0:
                self.page_down(count=y)
            y = 0
        if x == 0 and y == 0:
            return
        size = self._widget.page().mainFrame().geometry()
        self.delta(x * size.width(), y * size.height())

    def to_perc(self, x=None, y=None):
        if x is None and y == 0:
            self.top()
        elif x is None and y == 100:
            self.bottom()
        else:
            for val, orientation in [(x, Qt.Horizontal), (y, Qt.Vertical)]:
                if val is not None:
                    val = qtutils.check_overflow(val, 'int', fatal=False)
                    frame = self._widget.page().mainFrame()
                    m = frame.scrollBarMaximum(orientation)
                    if m == 0:
                        continue
                    frame.setScrollBarValue(orientation, int(m * val / 100))

    def _key_press(self, key, count=1, getter_name=None, direction=None):
        frame = self._widget.page().mainFrame()
        getter = None if getter_name is None else getattr(frame, getter_name)

        # FIXME:qtwebengine needed?
        # self._widget.setFocus()

        for _ in range(min(count, 5000)):
            # Abort scrolling if the minimum/maximum was reached.
            if (getter is not None and
                    frame.scrollBarValue(direction) == getter(direction)):
                return
            self._tab.key_press(key)

    def up(self, count=1):
        self._key_press(Qt.Key_Up, count, 'scrollBarMinimum', Qt.Vertical)

    def down(self, count=1):
        self._key_press(Qt.Key_Down, count, 'scrollBarMaximum', Qt.Vertical)

    def left(self, count=1):
        self._key_press(Qt.Key_Left, count, 'scrollBarMinimum', Qt.Horizontal)

    def right(self, count=1):
        self._key_press(Qt.Key_Right, count, 'scrollBarMaximum', Qt.Horizontal)

    def top(self):
        self._key_press(Qt.Key_Home)

    def bottom(self):
        self._key_press(Qt.Key_End)

    def page_up(self, count=1):
        self._key_press(Qt.Key_PageUp, count, 'scrollBarMinimum', Qt.Vertical)

    def page_down(self, count=1):
        self._key_press(Qt.Key_PageDown, count, 'scrollBarMaximum',
                        Qt.Vertical)

    def at_top(self):
        return self.pos_px().y() == 0

    def at_bottom(self):
        frame = self._widget.page().currentFrame()
        return self.pos_px().y() >= frame.scrollBarMaximum(Qt.Vertical)


class WebKitHistory(browsertab.AbstractHistory):

    """QtWebKit implementations related to page history."""

    def current_idx(self):
        return self._history.currentItemIndex()

    def can_go_back(self):
        return self._history.canGoBack()

    def can_go_forward(self):
        return self._history.canGoForward()

    def _item_at(self, i):
        return self._history.itemAt(i)

    def _go_to_item(self, item):
        return self._history.goToItem(item)

    def serialize(self):
        return qtutils.serialize(self._history)

    def deserialize(self, data):
        return qtutils.deserialize(data, self._history)

    def load_items(self, items):
        stream, _data, user_data = tabhistory.serialize(items)
        qtutils.deserialize_stream(stream, self._history)
        for i, data in enumerate(user_data):
            self._history.itemAt(i).setUserData(data)
        cur_data = self._history.currentItem().userData()
        if cur_data is not None:
            if 'zoom' in cur_data:
                self._tab.zoom.set_factor(cur_data['zoom'])
            if ('scroll-pos' in cur_data and
                    self._tab.scroller.pos_px() == QPoint(0, 0)):
                QTimer.singleShot(0, functools.partial(
                    self._tab.scroller.to_point, cur_data['scroll-pos']))


class WebKitElements(browsertab.AbstractElements):

    """QtWebKit implemementations related to elements on the page."""

    def find_css(self, selector, callback, *, only_visible=False):
        mainframe = self._widget.page().mainFrame()
        if mainframe is None:
            raise browsertab.WebTabError("No frame focused!")

        elems = []
        frames = webkitelem.get_child_frames(mainframe)
        for f in frames:
            for elem in f.findAllElements(selector):
                elems.append(webkitelem.WebKitElement(elem, tab=self._tab))

        if only_visible:
            # pylint: disable=protected-access
            elems = [e for e in elems if e._is_visible(mainframe)]
            # pylint: enable=protected-access

        callback(elems)

    def find_id(self, elem_id, callback):
        def find_id_cb(elems):
            if not elems:
                callback(None)
            else:
                callback(elems[0])
        self.find_css('#' + elem_id, find_id_cb)

    def find_focused(self, callback):
        frame = self._widget.page().currentFrame()
        if frame is None:
            callback(None)
            return

        elem = frame.findFirstElement('*:focus')
        if elem.isNull():
            callback(None)
        else:
            callback(webkitelem.WebKitElement(elem, tab=self._tab))

    def find_at_pos(self, pos, callback):
        assert pos.x() >= 0
        assert pos.y() >= 0
        frame = self._widget.page().frameAt(pos)
        if frame is None:
            # This happens when we click inside the webview, but not actually
            # on the QWebPage - for example when clicking the scrollbar
            # sometimes.
            log.webview.debug("Hit test at {} but frame is None!".format(pos))
            callback(None)
            return

        # You'd think we have to subtract frame.geometry().topLeft() from the
        # position, but it seems QWebFrame::hitTestContent wants a position
        # relative to the QWebView, not to the frame. This makes no sense to
        # me, but it works this way.
        hitresult = frame.hitTestContent(pos)
        if hitresult.isNull():
            # For some reason, the whole hit result can be null sometimes (e.g.
            # on doodle menu links).
            log.webview.debug("Hit test result is null!")
            callback(None)
            return

        try:
            elem = webkitelem.WebKitElement(hitresult.element(), tab=self._tab)
        except webkitelem.IsNullError:
            # For some reason, the hit result element can be a null element
            # sometimes (e.g. when clicking the timetable fields on
            # http://www.sbb.ch/ ).
            log.webview.debug("Hit test result element is null!")
            callback(None)
            return

        callback(elem)


class WebKitTab(browsertab.AbstractTab):

    """A QtWebKit tab in the browser."""

    def __init__(self, *, win_id, mode_manager, private, parent=None):
        super().__init__(win_id=win_id, mode_manager=mode_manager,
                         private=private, parent=parent)
        widget = webview.WebView(win_id=win_id, tab_id=self.tab_id,
                                 private=private, tab=self)
        if private:
            self._make_private(widget)
        self.history = WebKitHistory(self)
        self.scroller = WebKitScroller(self, parent=self)
        self.caret = WebKitCaret(win_id=win_id, mode_manager=mode_manager,
                                 tab=self, parent=self)
        self.zoom = WebKitZoom(win_id=win_id, parent=self)
        self.search = WebKitSearch(parent=self)
        self.printing = WebKitPrinting()
        self.elements = WebKitElements(self)
        self.action = WebKitAction()
        self._set_widget(widget)
        self._connect_signals()
        self.backend = usertypes.Backend.QtWebKit

    def _install_event_filter(self):
        self._widget.installEventFilter(self._mouse_event_filter)

    def _make_private(self, widget):
        settings = widget.settings()
        settings.setAttribute(QWebSettings.PrivateBrowsingEnabled, True)

    def openurl(self, url):
        self._openurl_prepare(url)
        self._widget.openurl(url)

    def url(self, requested=False):
        frame = self._widget.page().mainFrame()
        if requested:
            return frame.requestedUrl()
        else:
            return frame.url()

    def dump_async(self, callback, *, plain=False):
        frame = self._widget.page().mainFrame()
        if plain:
            callback(frame.toPlainText())
        else:
            callback(frame.toHtml())

    def run_js_async(self, code, callback=None, *, world=None):
        if world is not None and world != usertypes.JsWorld.jseval:
            log.webview.warning("Ignoring world ID {}".format(world))
        document_element = self._widget.page().mainFrame().documentElement()
        result = document_element.evaluateJavaScript(code)
        if callback is not None:
            callback(result)

    def icon(self):
        return self._widget.icon()

    def shutdown(self):
        self._widget.shutdown()

    def reload(self, *, force=False):
        if force:
            action = QWebPage.ReloadAndBypassCache
        else:
            action = QWebPage.Reload
        self._widget.triggerPageAction(action)

    def stop(self):
        self._widget.stop()

    def title(self):
        return self._widget.title()

    def clear_ssl_errors(self):
        self.networkaccessmanager().clear_all_ssl_errors()

    def key_press(self, key, modifier=Qt.NoModifier):
        press_evt = QKeyEvent(QEvent.KeyPress, key, modifier, 0, 0, 0)
        release_evt = QKeyEvent(QEvent.KeyRelease, key, modifier,
                                0, 0, 0)
        self.send_event(press_evt)
        self.send_event(release_evt)

    @pyqtSlot()
    def _on_history_trigger(self):
        url = self.url()
        requested_url = self.url(requested=True)
        self.add_history_item.emit(url, requested_url, self.title())

    def set_html(self, html, base_url=QUrl()):
        self._widget.setHtml(html, base_url)

    def networkaccessmanager(self):
        return self._widget.page().networkAccessManager()

    def user_agent(self):
        page = self._widget.page()
        return page.userAgentForUrl(self.url())

    @pyqtSlot()
    def _on_frame_load_finished(self):
        """Make sure we emit an appropriate status when loading finished.

        While Qt has a bool "ok" attribute for loadFinished, it always is True
        when using error pages... See
        https://github.com/qutebrowser/qutebrowser/issues/84
        """
        self._on_load_finished(not self._widget.page().error_occurred)

    @pyqtSlot()
    def _on_webkit_icon_changed(self):
        """Emit iconChanged with a QIcon like QWebEngineView does."""
        if sip.isdeleted(self._widget):
            log.webview.debug("Got _on_webkit_icon_changed for deleted view!")
            return
        self.icon_changed.emit(self._widget.icon())

    @pyqtSlot(QWebFrame)
    def _on_frame_created(self, frame):
        """Connect the contentsSizeChanged signal of each frame."""
        # FIXME:qtwebengine those could theoretically regress:
        # https://github.com/qutebrowser/qutebrowser/issues/152
        # https://github.com/qutebrowser/qutebrowser/issues/263
        frame.contentsSizeChanged.connect(self._on_contents_size_changed)

    @pyqtSlot(QSize)
    def _on_contents_size_changed(self, size):
        self.contents_size_changed.emit(QSizeF(size))

    def _connect_signals(self):
        view = self._widget
        page = view.page()
        frame = page.mainFrame()
        page.windowCloseRequested.connect(self.window_close_requested)
        page.linkHovered.connect(self.link_hovered)
        page.loadProgress.connect(self._on_load_progress)
        frame.loadStarted.connect(self._on_load_started)
        view.scroll_pos_changed.connect(self.scroller.perc_changed)
        view.titleChanged.connect(self.title_changed)
        view.urlChanged.connect(self._on_url_changed)
        view.shutting_down.connect(self.shutting_down)
        page.networkAccessManager().sslErrors.connect(self._on_ssl_errors)
        frame.loadFinished.connect(self._on_frame_load_finished)
        view.iconChanged.connect(self._on_webkit_icon_changed)
        page.frameCreated.connect(self._on_frame_created)
        frame.contentsSizeChanged.connect(self._on_contents_size_changed)
        frame.initialLayoutCompleted.connect(self._on_history_trigger)

    def event_target(self):
        return self._widget<|MERGE_RESOLUTION|>--- conflicted
+++ resolved
@@ -38,17 +38,10 @@
 
 def init():
     """Initialize QtWebKit-specific modules."""
-<<<<<<< HEAD
     if not qtutils.version_check('5.8'):
         # Otherwise we initialize it globally in app.py
         log.init.debug("Initializing proxy...")
         proxy.init()
-=======
-    qapp = QApplication.instance()
-    log.init.debug("Initializing js-bridge...")
-    js_bridge = webkitqutescheme.JSBridge(qapp)
-    objreg.register('js-bridge', js_bridge)
->>>>>>> 49b858e3
 
 
 class WebKitAction(browsertab.AbstractAction):
