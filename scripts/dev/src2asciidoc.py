#!/usr/bin/env python3
# vim: ft=python fileencoding=utf-8 sts=4 sw=4 et:

# Copyright 2014-2017 Florian Bruhin (The Compiler) <mail@qutebrowser.org>

# This file is part of qutebrowser.
#
# qutebrowser is free software: you can redistribute it and/or modify
# it under the terms of the GNU General Public License as published by
# the Free Software Foundation, either version 3 of the License, or
# (at your option) any later version.
#
# qutebrowser is distributed in the hope that it will be useful,
# but WITHOUT ANY WARRANTY; without even the implied warranty of
# MERCHANTABILITY or FITNESS FOR A PARTICULAR PURPOSE.  See the
# GNU General Public License for more details.
#
# You should have received a copy of the GNU General Public License
# along with qutebrowser.  If not, see <http://www.gnu.org/licenses/>.

"""Generate asciidoc source for qutebrowser based on docstrings."""

import os
import sys
import shutil
import os.path
import inspect
import subprocess
import tempfile
import argparse

sys.path.insert(0, os.path.join(os.path.dirname(__file__), os.pardir,
                                os.pardir))

# We import qutebrowser.app so all @cmdutils-register decorators are run.
import qutebrowser.app
from scripts import asciidoc2html, utils
from qutebrowser import qutebrowser, commands
from qutebrowser.commands import cmdutils, argparser
from qutebrowser.config import configdata
from qutebrowser.utils import docutils, usertypes

FILE_HEADER = """
// DO NOT EDIT THIS FILE DIRECTLY!
// It is autogenerated by running:
//   $ python3 scripts/dev/src2asciidoc.py

""".lstrip()


class UsageFormatter(argparse.HelpFormatter):

    """Patched HelpFormatter to include some asciidoc markup in the usage.

    This does some horrible things, but the alternative would be to reimplement
    argparse.HelpFormatter while copying 99% of the code :-/
    """

    def _format_usage(self, usage, actions, groups, _prefix):
        """Override _format_usage to not add the 'usage:' prefix."""
        return super()._format_usage(usage, actions, groups, '')

    def _get_default_metavar_for_optional(self, action):
        """Do name transforming when getting metavar."""
        return argparser.arg_name(action.dest.upper())

    def _get_default_metavar_for_positional(self, action):
        """Do name transforming when getting metavar."""
        return argparser.arg_name(action.dest)

    def _metavar_formatter(self, action, default_metavar):
        """Override _metavar_formatter to add asciidoc markup to metavars.

        Most code here is copied from Python 3.4's argparse.py.
        """
        if action.metavar is not None:
            result = "'{}'".format(action.metavar)
        elif action.choices is not None:
            choice_strs = [str(choice) for choice in action.choices]
            result = ('{' + ','.join('*{}*'.format(e) for e in choice_strs) +
                      '}')
        else:
            result = "'{}'".format(default_metavar)

        def fmt(tuple_size):
            """Format the result according to the tuple size."""
            if isinstance(result, tuple):
                return result
            else:
                return (result, ) * tuple_size
        return fmt

    def _format_actions_usage(self, actions, groups):
        """Override _format_actions_usage to add asciidoc markup to flags.

        Because argparse.py's _format_actions_usage is very complex, we first
        monkey-patch the option strings to include the asciidoc markup, then
        run the original method, then undo the patching.
        """
        old_option_strings = {}
        for action in actions:
            old_option_strings[action] = action.option_strings[:]
            action.option_strings = ['*{}*'.format(s)
                                     for s in action.option_strings]
        ret = super()._format_actions_usage(actions, groups)
        for action in actions:
            action.option_strings = old_option_strings[action]
        return ret


def _open_file(name, mode='w'):
    """Open a file with a preset newline/encoding mode."""
    return open(name, mode, newline='\n', encoding='utf-8')


def _get_cmd_syntax(_name, cmd):
    """Get the command syntax for a command.

    We monkey-patch the parser's formatter_class here to use our UsageFormatter
    which adds some asciidoc markup.
    """
    old_fmt_class = cmd.parser.formatter_class
    cmd.parser.formatter_class = UsageFormatter
    usage = cmd.parser.format_usage().rstrip()
    cmd.parser.formatter_class = old_fmt_class
    return usage


def _get_command_quickref(cmds):
    """Generate the command quick reference."""
    out = []
    out.append('[options="header",width="75%",cols="25%,75%"]')
    out.append('|==============')
    out.append('|Command|Description')
    for name, cmd in cmds:
        desc = inspect.getdoc(cmd.handler).splitlines()[0]
        out.append('|<<{},{}>>|{}'.format(name, name, desc))
    out.append('|==============')
    return '\n'.join(out)


def _get_setting_quickref():
    """Generate the settings quick reference."""
    out = []
    out.append('')
    out.append('[options="header",width="75%",cols="25%,75%"]')
    out.append('|==============')
    out.append('|Setting|Description')
    for opt in sorted(configdata.DATA.values()):
        desc = opt.description.splitlines()[0]
        out.append('|<<{},{}>>|{}'.format(opt.name, opt.name, desc))
    out.append('|==============')
    return '\n'.join(out)


def _get_command_doc(name, cmd):
    """Generate the documentation for a command."""
    output = ['[[{}]]'.format(name)]
    output += ['=== {}'.format(name)]
    syntax = _get_cmd_syntax(name, cmd)
    if syntax != name:
        output.append('Syntax: +:{}+'.format(syntax))
        output.append("")
    parser = docutils.DocstringParser(cmd.handler)
    output.append(parser.short_desc)
    if parser.long_desc:
        output.append("")
        output.append(parser.long_desc)

    output += list(_get_command_doc_args(cmd, parser))
    output += list(_get_command_doc_count(cmd, parser))
    output += list(_get_command_doc_notes(cmd))

    output.append("")
    output.append("")
    return '\n'.join(output)


def _get_command_doc_args(cmd, parser):
    """Get docs for the arguments of a command.

    Args:
        cmd: The Command to get the docs for.
        parser: The DocstringParser to use.

    Yield:
        Strings which should be added to the docs.
    """
    if cmd.pos_args:
        yield ""
        yield "==== positional arguments"
        for arg, name in cmd.pos_args:
            try:
                yield "* +'{}'+: {}".format(name, parser.arg_descs[arg])
            except KeyError as e:
                raise KeyError("No description for arg {} of command "
                               "'{}'!".format(e, cmd.name)) from e

    if cmd.opt_args:
        yield ""
        yield "==== optional arguments"
        for arg, (long_flag, short_flag) in cmd.opt_args.items():
            try:
                yield '* +*{}*+, +*{}*+: {}'.format(short_flag, long_flag,
                                                    parser.arg_descs[arg])
            except KeyError as e:
                raise KeyError("No description for arg {} of command "
                               "'{}'!".format(e, cmd.name)) from e


def _get_command_doc_count(cmd, parser):
    """Get docs for the count of a command.

    Args:
        cmd: The Command to get the docs for.
        parser: The DocstringParser to use.

    Yield:
        Strings which should be added to the docs.
    """
    for param in inspect.signature(cmd.handler).parameters.values():
        if cmd.get_arg_info(param).count:
            yield ""
            yield "==== count"
            try:
                yield parser.arg_descs[param.name]
            except KeyError as e:
                raise KeyError("No description for count arg {!r} of command "
                              "{!r}!".format(param.name, cmd.name)) from e


def _get_command_doc_notes(cmd):
    """Get docs for the notes of a command.

    Args:
        cmd: The Command to get the docs for.
        parser: The DocstringParser to use.

    Yield:
        Strings which should be added to the docs.
    """
    if (cmd.maxsplit is not None or cmd.no_cmd_split or
            cmd.no_replace_variables and cmd.name != "spawn"):
        yield ""
        yield "==== note"
        if cmd.maxsplit is not None:
            yield ("* This command does not split arguments after the last "
                   "argument and handles quotes literally.")
        if cmd.no_cmd_split:
            yield ("* With this command, +;;+ is interpreted literally "
                   "instead of splitting off a second command.")
        if cmd.no_replace_variables and cmd.name != "spawn":
            yield r"* This command does not replace variables like +\{url\}+."


def _get_action_metavar(action, nargs=1):
    """Get the metavar to display for an argparse action.

    Args:
        action: The argparse action to get the metavar for.
        nargs: The nargs setting for the related argument.
    """
    if action.metavar is not None:
        if isinstance(action.metavar, str):
            elems = [action.metavar] * nargs
        else:
            elems = action.metavar
        return ' '.join("'{}'".format(e) for e in elems)
    elif action.choices is not None:
        choices = ','.join(str(e) for e in action.choices)
        return "'{{{}}}'".format(choices)
    else:
        return "'{}'".format(action.dest.upper())


def _format_action_args(action):
    """Get an argument string based on an argparse action."""
    if action.nargs is None:
        return _get_action_metavar(action)
    elif action.nargs == '?':
        return '[{}]'.format(_get_action_metavar(action))
    elif action.nargs == '*':
        return '[{mv} [{mv} ...]]'.format(mv=_get_action_metavar(action))
    elif action.nargs == '+':
        return '{mv} [{mv} ...]'.format(mv=_get_action_metavar(action))
    elif action.nargs == '...':
        return '...'
    else:
        return _get_action_metavar(action, nargs=action.nargs)


def _format_action(action):
    """Get an invocation string/help from an argparse action."""
    if action.help == argparse.SUPPRESS:
        return None
    if not action.option_strings:
        invocation = '*{}*::'.format(_get_action_metavar(action))
    else:
        parts = []
        if action.nargs == 0:
            # Doesn't take a value, so the syntax is -s, --long
            parts += ['*{}*'.format(s) for s in action.option_strings]
        else:
            # Takes a value, so the syntax is -s ARGS or --long ARGS.
            args_string = _format_action_args(action)
            for opt in action.option_strings:
                parts.append('*{}* {}'.format(opt, args_string))
        invocation = ', '.join(parts) + '::'
    return '{}\n    {}\n'.format(invocation, action.help)


def generate_commands(filename):
    """Generate the complete commands section."""
    with _open_file(filename) as f:
        f.write(FILE_HEADER)
        f.write("= Commands\n\n")
        f.write(commands.__doc__)
        normal_cmds = []
        hidden_cmds = []
        debug_cmds = []
        for name, cmd in cmdutils.cmd_dict.items():
            if cmd.deprecated:
                continue
            if cmd.hide:
                hidden_cmds.append((name, cmd))
            elif cmd.debug:
                debug_cmds.append((name, cmd))
            else:
                normal_cmds.append((name, cmd))
        normal_cmds.sort()
        hidden_cmds.sort()
        debug_cmds.sort()
        f.write("\n")
        f.write("== Normal commands\n")
        f.write(".Quick reference\n")
        f.write(_get_command_quickref(normal_cmds) + '\n')
        for name, cmd in normal_cmds:
            f.write(_get_command_doc(name, cmd))
        f.write("\n")
        f.write("== Hidden commands\n")
        f.write(".Quick reference\n")
        f.write(_get_command_quickref(hidden_cmds) + '\n')
        for name, cmd in hidden_cmds:
            f.write(_get_command_doc(name, cmd))
        f.write("\n")
        f.write("== Debugging commands\n")
        f.write("These commands are mainly intended for debugging. They are "
                "hidden if qutebrowser was started without the "
                "`--debug`-flag.\n")
        f.write("\n")
        f.write(".Quick reference\n")
        f.write(_get_command_quickref(debug_cmds) + '\n')
        for name, cmd in debug_cmds:
            f.write(_get_command_doc(name, cmd))


def _generate_setting_backend_info(f, opt):
    """"Generate backend information for the given option."""
    all_backends = [usertypes.Backend.QtWebKit, usertypes.Backend.QtWebEngine]
    if opt.raw_backends is not None:
        for name, conditional in sorted(opt.raw_backends.items()):
            if conditional is True:
                pass
            elif conditional is False:
                f.write("\nOn {}, this setting is unavailable.\n".format(name))
            else:
                f.write("\nOn {}, this setting requires {} or newer.\n"
                        .format(name, conditional))
    elif opt.backends == all_backends:
        pass
    elif opt.backends == [usertypes.Backend.QtWebKit]:
        f.write("\nThis setting is only available with the QtWebKit "
                "backend.\n")
    elif opt.backends == [usertypes.Backend.QtWebEngine]:
        f.write("\nThis setting is only available with the QtWebEngine "
                "backend.\n")
    else:
        raise ValueError("Invalid value {!r} for opt.backends"
                         .format(opt.backends))


def _generate_setting_option(f, opt):
    """Generate documentation for a single section."""
<<<<<<< HEAD
    f.write("\n")
    f.write('[[{}]]'.format(opt.name) + "\n")
    f.write("== {}".format(opt.name) + "\n")
    f.write(opt.description + "\n")
    f.write("\n")

    valid_values = opt.typ.get_valid_values()
    if valid_values is not None:
        f.write("Valid values:\n")
=======
    version_dependent_options = [('general', 'print-element-backgrounds')]
    for optname, option in sect.items():
>>>>>>> 49b858e3
        f.write("\n")
        for val in valid_values:
            try:
                desc = valid_values.descriptions[val]
                f.write(" * +{}+: {}".format(val, desc) + "\n")
            except KeyError:
                f.write(" * +{}+".format(val) + "\n")
        f.write("\n")

    f.write("Default: {}\n".format(opt.typ.to_doc(opt.default)))
    _generate_setting_backend_info(f, opt)


def generate_settings(filename):
    """Generate the complete settings section."""
    configdata.init()
    with _open_file(filename) as f:
        f.write(FILE_HEADER)
        f.write("= Settings\n")
        f.write(_get_setting_quickref() + "\n")
        for opt in sorted(configdata.DATA.values()):
            _generate_setting_option(f, opt)


def _format_block(filename, what, data):
    """Format a block in a file.

    The block is delimited by markers like these:
        // QUTE_*_START
        ...
        // QUTE_*_END

    The * part is the part which should be given as 'what'.

    Args:
        filename: The file to change.
        what: What to change (authors, options, etc.)
        data; A list of strings which is the new data.
    """
    what = what.upper()
    oshandle, tmpname = tempfile.mkstemp()
    try:
        with _open_file(filename, mode='r') as infile, \
                _open_file(oshandle, mode='w') as temp:
            found_start = False
            found_end = False
            for line in infile:
                if line.strip() == '// QUTE_{}_START'.format(what):
                    temp.write(line)
                    temp.write(''.join(data))
                    found_start = True
                elif line.strip() == '// QUTE_{}_END'.format(what.upper()):
                    temp.write(line)
                    found_end = True
                elif (not found_start) or found_end:
                    temp.write(line)
        if not found_start:
            raise Exception("Marker '// QUTE_{}_START' not found in "
                            "'{}'!".format(what, filename))
        elif not found_end:
            raise Exception("Marker '// QUTE_{}_END' not found in "
                            "'{}'!".format(what, filename))
    except:
        os.remove(tmpname)
        raise
    else:
        os.remove(filename)
        shutil.move(tmpname, filename)


def regenerate_manpage(filename):
    """Update manpage OPTIONS using an argparse parser."""
    # pylint: disable=protected-access
    parser = qutebrowser.get_argparser()
    groups = []
    # positionals, optionals and user-defined groups
    for group in parser._action_groups:
        groupdata = []
        groupdata.append('=== {}'.format(group.title))
        if group.description is not None:
            groupdata.append(group.description)
        for action in group._group_actions:
            action_data = _format_action(action)
            if action_data is not None:
                groupdata.append(action_data)
        groups.append('\n'.join(groupdata))
    options = '\n'.join(groups)
    # epilog
    if parser.epilog is not None:
        options += parser.epilog
    _format_block(filename, 'options', options)


def regenerate_cheatsheet():
    """Generate cheatsheet PNGs based on the SVG."""
    files = [
        ('doc/img/cheatsheet-small.png', 300, 185),
        ('doc/img/cheatsheet-big.png', 3342, 2060),
    ]

    for filename, x, y in files:
        subprocess.check_call(['inkscape', '-e', filename, '-b', 'white',
                               '-w', str(x), '-h', str(y),
                               'misc/cheatsheet.svg'])


def main():
    """Regenerate all documentation."""
    utils.change_cwd()
    print("Generating manpage...")
    regenerate_manpage('doc/qutebrowser.1.asciidoc')
    print("Generating settings help...")
    generate_settings('doc/help/settings.asciidoc')
    print("Generating command help...")
    generate_commands('doc/help/commands.asciidoc')
    if '--cheatsheet' in sys.argv:
        print("Regenerating cheatsheet .pngs")
        regenerate_cheatsheet()
    if '--html' in sys.argv:
        asciidoc2html.main()


if __name__ == '__main__':
    main()<|MERGE_RESOLUTION|>--- conflicted
+++ resolved
@@ -381,7 +381,6 @@
 
 def _generate_setting_option(f, opt):
     """Generate documentation for a single section."""
-<<<<<<< HEAD
     f.write("\n")
     f.write('[[{}]]'.format(opt.name) + "\n")
     f.write("== {}".format(opt.name) + "\n")
@@ -391,10 +390,6 @@
     valid_values = opt.typ.get_valid_values()
     if valid_values is not None:
         f.write("Valid values:\n")
-=======
-    version_dependent_options = [('general', 'print-element-backgrounds')]
-    for optname, option in sect.items():
->>>>>>> 49b858e3
         f.write("\n")
         for val in valid_values:
             try:
