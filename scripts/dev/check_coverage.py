#!/usr/bin/env python3
# vim: ft=python fileencoding=utf-8 sts=4 sw=4 et:

# Copyright 2015-2016 Florian Bruhin (The Compiler) <mail@qutebrowser.org>

# This file is part of qutebrowser.
#
# qutebrowser is free software: you can redistribute it and/or modify
# it under the terms of the GNU General Public License as published by
# the Free Software Foundation, either version 3 of the License, or
# (at your option) any later version.
#
# qutebrowser is distributed in the hope that it will be useful,
# but WITHOUT ANY WARRANTY; without even the implied warranty of
# MERCHANTABILITY or FITNESS FOR A PARTICULAR PURPOSE.  See the
# GNU General Public License for more details.
#
# You should have received a copy of the GNU General Public License
# along with qutebrowser.  If not, see <http://www.gnu.org/licenses/>.

"""Enforce perfect coverage on some files."""

import os
import sys
import enum
import os.path
import subprocess
import collections

from xml.etree import ElementTree

sys.path.insert(0, os.path.join(os.path.dirname(__file__), os.pardir,
                                os.pardir))

from scripts import utils

Message = collections.namedtuple('Message', 'typ, text')
MsgType = enum.Enum('MsgType', 'insufficent_coverage, perfect_file')


# A list of (test_file, tested_file) tuples. test_file can be None.
PERFECT_FILES = [
    (None,
        'qutebrowser/commands/cmdexc.py'),
    ('tests/unit/commands/test_cmdutils.py',
        'qutebrowser/commands/cmdutils.py'),
    ('tests/unit/commands/test_argparser.py',
        'qutebrowser/commands/argparser.py'),

    ('tests/unit/browser/test_cache.py',
        'qutebrowser/browser/cache.py'),
    ('tests/unit/browser/test_cookies.py',
        'qutebrowser/browser/cookies.py'),
    ('tests/unit/browser/test_tabhistory.py',
        'qutebrowser/browser/tabhistory.py'),
    ('tests/unit/browser/http/test_http.py',
        'qutebrowser/browser/http.py'),
    ('tests/unit/browser/http/test_content_disposition.py',
        'qutebrowser/browser/rfc6266.py'),
    ('tests/unit/browser/test_webelem.py',
        'qutebrowser/browser/webelem.py'),
    ('tests/unit/browser/network/test_schemehandler.py',
        'qutebrowser/browser/network/schemehandler.py'),
    ('tests/unit/browser/network/test_filescheme.py',
        'qutebrowser/browser/network/filescheme.py'),
    ('tests/unit/browser/network/test_networkreply.py',
        'qutebrowser/browser/network/networkreply.py'),
    ('tests/unit/browser/network/test_pastebin.py',
        'qutebrowser/browser/network/pastebin.py'),
    ('tests/unit/browser/test_signalfilter.py',
        'qutebrowser/browser/signalfilter.py'),

    ('tests/unit/keyinput/test_basekeyparser.py',
        'qutebrowser/keyinput/basekeyparser.py'),

    ('tests/unit/misc/test_autoupdate.py',
        'qutebrowser/misc/autoupdate.py'),
    ('tests/unit/misc/test_readline.py',
        'qutebrowser/misc/readline.py'),
    ('tests/unit/misc/test_split.py',
        'qutebrowser/misc/split.py'),
    ('tests/unit/misc/test_msgbox.py',
        'qutebrowser/misc/msgbox.py'),
    ('tests/unit/misc/test_checkpyver.py',
        'qutebrowser/misc/checkpyver.py'),
    ('tests/unit/misc/test_guiprocess.py',
        'qutebrowser/misc/guiprocess.py'),
    ('tests/unit/misc/test_editor.py',
        'qutebrowser/misc/editor.py'),
    ('tests/unit/misc/test_cmdhistory.py',
        'qutebrowser/misc/cmdhistory.py'),
    ('tests/unit/misc/test_ipc.py',
        'qutebrowser/misc/ipc.py'),

    (None,
        'qutebrowser/mainwindow/statusbar/keystring.py'),
    ('tests/unit/mainwindow/statusbar/test_percentage.py',
        'qutebrowser/mainwindow/statusbar/percentage.py'),
    ('tests/unit/mainwindow/statusbar/test_progress.py',
        'qutebrowser/mainwindow/statusbar/progress.py'),
    ('tests/unit/mainwindow/statusbar/test_tabindex.py',
        'qutebrowser/mainwindow/statusbar/tabindex.py'),
    ('tests/unit/mainwindow/statusbar/test_textbase.py',
        'qutebrowser/mainwindow/statusbar/textbase.py'),
    ('tests/unit/mainwindow/statusbar/test_prompt.py',
        'qutebrowser/mainwindow/statusbar/prompt.py'),
    ('tests/unit/mainwindow/statusbar/test_url.py',
        'qutebrowser/mainwindow/statusbar/url.py'),

    ('tests/unit/config/test_configtypes.py',
        'qutebrowser/config/configtypes.py'),
    ('tests/unit/config/test_configdata.py',
        'qutebrowser/config/configdata.py'),
    ('tests/unit/config/test_configexc.py',
        'qutebrowser/config/configexc.py'),
    ('tests/unit/config/test_textwrapper.py',
        'qutebrowser/config/textwrapper.py'),
    ('tests/unit/config/test_style.py',
        'qutebrowser/config/style.py'),

    ('tests/unit/utils/test_qtutils.py',
        'qutebrowser/utils/qtutils.py'),
    ('tests/unit/utils/test_standarddir.py',
        'qutebrowser/utils/standarddir.py'),
    ('tests/unit/utils/test_urlutils.py',
        'qutebrowser/utils/urlutils.py'),
    ('tests/unit/utils/usertypes',
        'qutebrowser/utils/usertypes.py'),
    ('tests/unit/utils/test_utils.py',
        'qutebrowser/utils/utils.py'),
    ('tests/unit/utils/test_version.py',
        'qutebrowser/utils/version.py'),
    ('tests/unit/utils/test_debug.py',
        'qutebrowser/utils/debug.py'),
    ('tests/unit/utils/test_jinja.py',
        'qutebrowser/utils/jinja.py'),
    ('tests/unit/utils/test_error.py',
        'qutebrowser/utils/error.py'),
<<<<<<< HEAD
    ('tests/unit/utils/test_typing.py',
        'qutebrowser/utils/typing.py'),
=======
    ('tests/unit/utils/test_keyhints.py',
        'qutebrowser/misc/keyhintwidget.py'),
>>>>>>> acdeb0f5
]


# 100% coverage because of integration tests, but no perfect unit tests yet.
WHITELISTED_FILES = []


class Skipped(Exception):

    """Exception raised when skipping coverage checks."""

    def __init__(self, reason):
        self.reason = reason
        super().__init__("Skipping coverage checks " + reason)


def _get_filename(filename):
    """Transform the absolute test filenames to relative ones."""
    if os.path.isabs(filename):
        basedir = os.path.abspath(
            os.path.join(os.path.dirname(__file__), '..', '..'))
        common_path = os.path.commonprefix([basedir, filename])
        if common_path:
            filename = filename[len(common_path):].lstrip('/')

    return filename


def check(fileobj, perfect_files):
    """Main entry point which parses/checks coverage.xml if applicable."""
    if sys.platform != 'linux':
        raise Skipped("on non-Linux system.")
    elif '-k' in sys.argv[1:]:
        raise Skipped("because -k is given.")
    elif '-m' in sys.argv[1:]:
        raise Skipped("because -m is given.")
    elif '--lf' in sys.argv[1:]:
        raise Skipped("because --lf is given.")

    perfect_src_files = [e[1] for e in perfect_files]

    filename_args = [arg for arg in sys.argv[1:]
                     if arg.startswith('tests' + os.sep)]
    filtered_files = [tpl[1] for tpl in perfect_files if tpl[0] in
                      filename_args]

    if filename_args and not filtered_files:
        raise Skipped("because there is nothing to check.")

    tree = ElementTree.parse(fileobj)
    classes = tree.getroot().findall('./packages/package/classes/class')

    messages = []

    for klass in classes:
        filename = _get_filename(klass.attrib['filename'])

        line_cov = float(klass.attrib['line-rate']) * 100
        branch_cov = float(klass.attrib['branch-rate']) * 100

        if filtered_files and filename not in filtered_files:
            continue

        assert 0 <= line_cov <= 100, line_cov
        assert 0 <= branch_cov <= 100, branch_cov
        assert '\\' not in filename, filename

        is_bad = line_cov < 100 or branch_cov < 100

        if filename in perfect_src_files and is_bad:
            text = "{} has {}% line and {}% branch coverage!".format(
                filename, line_cov, branch_cov)
            messages.append(Message(MsgType.insufficent_coverage, text))
        elif (filename not in perfect_src_files and not is_bad and
              filename not in WHITELISTED_FILES):
            text = ("{} has 100% coverage but is not in "
                    "perfect_files!".format(filename))
            messages.append(Message(MsgType.perfect_file, text))

    return messages


def main_check():
    """Check coverage after a test run."""
    try:
        with open('coverage.xml', encoding='utf-8') as f:
            messages = check(f, PERFECT_FILES)
    except Skipped as e:
        print(e)
        messages = []

    if messages:
        print()
        print()
        utils.print_title("Coverage check failed")
        for msg in messages:
            print(msg.text)
        print()
        print("You can run 'tox -e py35-cov' (or py34-cov) locally and check "
              "htmlcov/index.html to debug this.")
        print()

    if 'CI' in os.environ:
        print("Keeping coverage.xml on CI.")
    else:
        os.remove('coverage.xml')
    return 1 if messages else 0


def main_check_all():
    """Check the coverage for all files individually.

    This makes sure the files have 100% coverage without running unrelated
    tests.

    This runs py.test with the used executable, so check_coverage.py should be
    called with something like ./.tox/py34/bin/python.
    """
    for test_file, src_file in PERFECT_FILES:
        if test_file is None:
            continue
        subprocess.check_call(
            [sys.executable, '-m', 'py.test', '--cov', 'qutebrowser',
             '--cov-report', 'xml', test_file])
        with open('coverage.xml', encoding='utf-8') as f:
            messages = check(f, [(test_file, src_file)])
        os.remove('coverage.xml')

        messages = [msg for msg in messages
                    if msg.typ == MsgType.insufficent_coverage]
        if messages:
            for msg in messages:
                print(msg.text)
            return 1
        else:
            print("Check ok!")
    return 0


def main():
    utils.change_cwd()
    if '--check-all' in sys.argv:
        return main_check_all()
    else:
        return main_check()


if __name__ == '__main__':
    sys.exit(main())<|MERGE_RESOLUTION|>--- conflicted
+++ resolved
@@ -136,13 +136,10 @@
         'qutebrowser/utils/jinja.py'),
     ('tests/unit/utils/test_error.py',
         'qutebrowser/utils/error.py'),
-<<<<<<< HEAD
     ('tests/unit/utils/test_typing.py',
         'qutebrowser/utils/typing.py'),
-=======
     ('tests/unit/utils/test_keyhints.py',
         'qutebrowser/misc/keyhintwidget.py'),
->>>>>>> acdeb0f5
 ]
 
 
